import { Context, Dict, Logger, Quester, segment, Session } from 'koishi'
import { Config, parseForbidden, parseInput } from './config'
import { ImageData } from './types'
import { download, getImageSize, NetworkError, Size, stripDataPrefix } from './utils'
import { } from '@koishijs/translator'
import { } from '@koishijs/plugin-help'


export * from './config'

export const reactive = true
export const name = 'rryth'

const logger = new Logger(name)

function handleError(session: Session, err: Error) {
  if (Quester.isAxiosError(err)) {
    if (err.response?.data) {
      logger.error(err.response.data)
      return session.text(err.response.data.message)
    }
    if (err.response?.status === 402) {
      return session.text('.unauthorized')
    } else if (err.response?.status) {
      return session.text('.response-error', [err.response.status])
    } else if (err.code === 'ETIMEDOUT') {
      return session.text('.request-timeout')
    } else if (err.code) {
      return session.text('.request-failed', [err.code])
    }
  }
  logger.error(err)
  return session.text('.unknown-error')
}

interface Forbidden {
  pattern: string
  strict: boolean
}

export function apply(ctx: Context, config: Config) {
  ctx.i18n.define('zh', require('./locales/zh'))

  let forbidden: Forbidden[]
  const tasks: Dict<Set<string>> = Object.create(null)
  const globalTasks = new Set<string>()

  ctx.accept(['forbidden'], (config) => {
    forbidden = parseForbidden(config.forbidden)
  }, { immediate: true })


  const resolution = (source: string): Size => {
    const cap = source.match(/^(\d*\.?\d+)[x×](\d*\.?\d+)$/)
    if (!cap) throw new Error()
    const width = +cap[1]
    const height = +cap[2]
    return { width, height }
  }

  const cmd = ctx.command(`${name} <prompts:text>`)
    .alias('sai', 'rr')
    .userFields(['authority'])
    .option('resolution', '-r <resolution>', { type: resolution })
    .option('override', '-O')
    .option('seed', '-x <seed:number>')
    .option('scale', '-c <scale:number>')
    .option('strength', '-N <strength:number>')
    .option('undesired', '-u <undesired>')
    .action(async ({ session, options }, input) => {

      if (!input?.trim()) return session.execute(`help ${name}`)

      let imgUrl: string, image: ImageData
      input = segment.transform(input, {
        image(attrs) {
          imgUrl = attrs.url
          return ''
        },
      })

      if (!input.trim() && !config.basePrompt) {
        return session.text('.expect-prompt')
      }

      const { errPath, positive, uc } = parseInput(input, config, forbidden, options.override)
      let prompt = positive.join(', ')
      if (errPath) return session.text(errPath)

      if (config.translator && ctx.translator) {
<<<<<<< HEAD
        const zhPromptMap: string[] = prompt.match(/[\u4e00-\u9fa5]+/g)
        if (zhPromptMap?.length > 0) {
          try {
            const translatedMap = (await ctx.translator.translate({ input: zhPromptMap.join(','), target: 'en' })).toLocaleLowerCase().split(',')
            zhPromptMap.forEach((t, i) => {
              prompt = prompt.replace(t, translatedMap[i]).replace('，', ',')
=======
        const zhPromptMap: string[] = /[一-龟]+/g.exec(input)
        if (zhPromptMap.length > 0) {
          try {
            const translatedMap = (await ctx.translator.translate({ input: zhPromptMap.join(','), target: 'en' })).toLocaleLowerCase().split(', ')
            zhPromptMap.forEach((t, i) => {
              input = input.replace(t, translatedMap[i]).replace('，', ',')
>>>>>>> a42e8479
            })
          } catch (err) {
            logger.warn(err)
          }
        }
      }
<<<<<<< HEAD
=======
      
      const [errPath, prompt, uc] = parseInput(input, config, forbidden, options.override)
      if (errPath) return session.text(errPath)
>>>>>>> a42e8479

      const seed = options.seed || Math.floor(Math.random() * Math.pow(2, 32))

      const parameters: Dict = {
        seed,
        prompt,
        uc,
        scale: options.scale ?? config.scale ?? 11,
        steps: imgUrl ? 50 : 28,
      }

      if (imgUrl) {
        try {
          image = await download(ctx, imgUrl)
        } catch (err) {
          if (err instanceof NetworkError) {
            return session.text(err.message, err.params)
          }
          logger.error(err)
          return session.text('.download-error')
        }

        options.resolution ||= getImageSize(image.buffer)
        Object.assign(parameters, {
          height: options.resolution.height,
          width: options.resolution.width,
          strength: options.strength ?? config.strength ?? 0.3,
        })

      } else {
        options.resolution ||= { height: config.hight, width: config.weigh }
        Object.assign(parameters, {
          height: options.resolution.height,
          width: options.resolution.width,
        })
      }

      const id = Math.random().toString(36).slice(2)
      if (config.maxConcurrency) {
        const store = tasks[session.cid] ||= new Set()
        if (store.size >= config.maxConcurrency) {
          return session.text('.concurrent-jobs')
        } else {
          store.add(id)
        }
      }

      session.send(globalTasks.size
        ? session.text('.pending', [globalTasks.size])
        : session.text('.waiting'))

      globalTasks.add(id)
      const cleanUp = () => {
        tasks[session.cid]?.delete(id)
        globalTasks.delete(id)
      }
      const data = (() => {
        const body = {
          init_images: image && [image.dataUrl],
          prompt: parameters.prompt,
          seed: parameters.seed,
          negative_prompt: parameters.uc,
          cfg_scale: parameters.scale,
          width: parameters.width,
          height: parameters.height,
          denoising_strength: parameters.strength,
          steps: parameters.steps,
        }
        return body
      })()
      const request = () => ctx.http.axios('https://rryth.elchapo.cn:11000/v2', {
        method: 'POST',
        timeout: config.requestTimeout,
        headers: {
          'api': '42',
          ...config.headers,
        },
        data,
      }).then((res) => {
        return res.data.images
      })

      let ret: string[]
      while (true) {
        try {
          ret = await request()
          cleanUp()
          break
        } catch (err) {
          cleanUp()
          return handleError(session, err)
        }
      }

      async function getContent() {
        const attrs: Dict<any, string> = {
          userId: session.userId,
          nickname: session.author?.nickname || session.username,
        }
        if (config.output === 'minimal')
          return segment('message', attrs, segment.image('base64://' + stripDataPrefix(ret[0])))
        const result = segment('figure')
        const lines = [`种子 = ${seed}`]
        if (config.output === 'verbose') {

          lines.push(`model = Anything 3.0`)
          lines.push(
            `提示词相关度 = ${parameters.scale}`,
          )
          if (parameters.image) {
            lines.push(
              `图转图强度 = ${parameters.strength}`,
            )
          }
        }
        result.children.push(segment('message', attrs, lines.join('\n')))
        result.children.push(segment('message', attrs, `关键词 = ${prompt}`))
        if (config.output === 'verbose') {
          result.children.push(segment('message', attrs, `排除关键词 = ${uc}`))
        }

        await Promise.all(
          ret.map(async item => {
            result.children.push(segment('message', attrs, segment.image('base64://' + stripDataPrefix(item))))
            if (config.output === 'verbose') result.children.push(segment('message', attrs, `工作站名称 = 42`))
          }))

        return result
      }

      const ids = await session.send(await getContent())

      if (config.recallTimeout) {
        ctx.setTimeout(() => {
          for (const id of ids) {
            session.bot.deleteMessage(session.channelId, id)
          }
        }, config.recallTimeout)
      }
    })
}<|MERGE_RESOLUTION|>--- conflicted
+++ resolved
@@ -1,7 +1,7 @@
-import { Context, Dict, Logger, Quester, segment, Session } from 'koishi'
+import { Context, Dict, h, Logger, Quester, Session } from 'koishi'
 import { Config, parseForbidden, parseInput } from './config'
 import { ImageData } from './types'
-import { download, getImageSize, NetworkError, Size, stripDataPrefix } from './utils'
+import { download, getImageSize, NetworkError, Size } from './utils'
 import { } from '@koishijs/translator'
 import { } from '@koishijs/plugin-help'
 
@@ -72,7 +72,7 @@
       if (!input?.trim()) return session.execute(`help ${name}`)
 
       let imgUrl: string, image: ImageData
-      input = segment.transform(input, {
+      input = h.transform(input, {
         image(attrs) {
           imgUrl = attrs.url
           return ''
@@ -88,33 +88,18 @@
       if (errPath) return session.text(errPath)
 
       if (config.translator && ctx.translator) {
-<<<<<<< HEAD
         const zhPromptMap: string[] = prompt.match(/[\u4e00-\u9fa5]+/g)
         if (zhPromptMap?.length > 0) {
           try {
             const translatedMap = (await ctx.translator.translate({ input: zhPromptMap.join(','), target: 'en' })).toLocaleLowerCase().split(',')
             zhPromptMap.forEach((t, i) => {
               prompt = prompt.replace(t, translatedMap[i]).replace('，', ',')
-=======
-        const zhPromptMap: string[] = /[一-龟]+/g.exec(input)
-        if (zhPromptMap.length > 0) {
-          try {
-            const translatedMap = (await ctx.translator.translate({ input: zhPromptMap.join(','), target: 'en' })).toLocaleLowerCase().split(', ')
-            zhPromptMap.forEach((t, i) => {
-              input = input.replace(t, translatedMap[i]).replace('，', ',')
->>>>>>> a42e8479
             })
           } catch (err) {
             logger.warn(err)
           }
         }
       }
-<<<<<<< HEAD
-=======
-      
-      const [errPath, prompt, uc] = parseInput(input, config, forbidden, options.override)
-      if (errPath) return session.text(errPath)
->>>>>>> a42e8479
 
       const seed = options.seed || Math.floor(Math.random() * Math.pow(2, 32))
 
@@ -210,38 +195,30 @@
       }
 
       async function getContent() {
+        const safeImg = config.censor
+          ? h('censor', h('image', { url: 'data:image/png;base64,' + ret[0] }))
+          : h('image', { url: 'data:image/png;base64,' + ret[0] })
         const attrs: Dict<any, string> = {
           userId: session.userId,
           nickname: session.author?.nickname || session.username,
         }
-        if (config.output === 'minimal')
-          return segment('message', attrs, segment.image('base64://' + stripDataPrefix(ret[0])))
-        const result = segment('figure')
+        if (config.output === 'minimal') {
+          return safeImg
+        }
+        const result = h('figure')
         const lines = [`种子 = ${seed}`]
         if (config.output === 'verbose') {
-
-          lines.push(`model = Anything 3.0`)
-          lines.push(
-            `提示词相关度 = ${parameters.scale}`,
-          )
-          if (parameters.image) {
-            lines.push(
-              `图转图强度 = ${parameters.strength}`,
-            )
-          }
-        }
-        result.children.push(segment('message', attrs, lines.join('\n')))
-        result.children.push(segment('message', attrs, `关键词 = ${prompt}`))
+          lines.push(`模型 = Anything 3.0`)
+          lines.push(`提示词相关度 = ${parameters.scale}`)
+          if (parameters.image) lines.push(`图转图强度 = ${parameters.strength}`)
+        }
+        result.children.push(h('message', attrs, lines.join('\n')))
+        result.children.push(h('message', attrs, `关键词 = ${prompt}`))
         if (config.output === 'verbose') {
-          result.children.push(segment('message', attrs, `排除关键词 = ${uc}`))
-        }
-
-        await Promise.all(
-          ret.map(async item => {
-            result.children.push(segment('message', attrs, segment.image('base64://' + stripDataPrefix(item))))
-            if (config.output === 'verbose') result.children.push(segment('message', attrs, `工作站名称 = 42`))
-          }))
-
+          result.children.push(h('message', attrs, `排除关键词 = ${uc}`))
+        }
+        result.children.push(safeImg)
+        if (config.output === 'verbose') result.children.push(h('message', attrs, `工作站名称 = 42`))
         return result
       }
 
